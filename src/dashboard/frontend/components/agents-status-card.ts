<<<<<<< HEAD
import { litLoader, getLit } from '../lib/lit-loader.js';
=======
import { LitElement, html, css } from 'lit';
>>>>>>> 82ce446e

// Type declarations for Lit 3
declare global {
  interface HTMLElementTagNameMap {
    'agents-status-card': AgentsStatusCard;
  }
}

interface Agent {
  agent_id: string;
  agent_type: string;
  name: string;
  status: string;
  last_activity: string;
  uptime: string;
  performance_metrics?: Record<string, any>;
  error_count?: number;
}

// Wait for Lit to be loaded, then define the component
getLit().then(async ({ LitElement, html, css }) => {

  export class AgentsStatusCard extends LitElement {
    static properties = {
      agents: { type: Array }
    };

    private agents: Agent[] = [];

    constructor() {
      super();
      this.agents = [];
    }

    render() {
      if (!this.agents || this.agents.length === 0) {
        return html`
        <div class="agents-card loading">
          <div class="card-header">
            <h3>🤖 Agents Status</h3>
            <div class="agents-count">0 Agents</div>
          </div>
          <div class="card-content">
            <div class="loading-placeholder">
              <div class="placeholder-line"></div>
              <div class="placeholder-line"></div>
              <div class="placeholder-line"></div>
            </div>
          </div>
        </div>
      `;
      }

      const statusCounts = this.getStatusCounts();
      const operationalCount = statusCounts.operational || 0;
      const totalCount = this.agents.length;

      return html`
      <div class="agents-card">
        <div class="card-header">
          <h3>🤖 Agents Status</h3>
          <div class="agents-count">
            ${operationalCount}/${totalCount} Operational
          </div>
        </div>
        
        <div class="card-content">
          <div class="status-summary">
            <div class="status-item operational">
              <span class="status-icon">🟢</span>
              <span class="status-label">Operational</span>
              <span class="status-count">${statusCounts.operational || 0}</span>
            </div>
            
            <div class="status-item degraded">
              <span class="status-icon">🟡</span>
              <span class="status-label">Degraded</span>
              <span class="status-count">${statusCounts.degraded || 0}</span>
            </div>
            
            <div class="status-item down">
              <span class="status-icon">🔴</span>
              <span class="status-label">Down</span>
              <span class="status-count">${statusCounts.down || 0}</span>
            </div>
            
            <div class="status-item limited">
              <span class="status-icon">🟠</span>
              <span class="status-label">Limited</span>
              <span class="status-count">${statusCounts.limited || 0}</span>
            </div>
          </div>
          
          <div class="agents-list">
            ${this.agents.map(agent => this.renderAgentItem(agent))}
          </div>
          
          <div class="card-footer">
            <button class="view-all-btn" @click=${this.viewAllAgents}>
              View All Agents
            </button>
          </div>
        </div>
      </div>
    `;
    }

    private getStatusCounts(): Record<string, number> {
      const counts: Record<string, number> = {};

      this.agents.forEach(agent => {
        const status = agent.status.toLowerCase();
        counts[status] = (counts[status] || 0) + 1;
      });

      return counts;
    }

    private renderAgentItem(agent: Agent): any {
      const statusClass = this.getAgentStatusClass(agent.status);
      const statusIcon = this.getAgentStatusIcon(agent.status);
      const lastActivity = new Date(agent.last_activity).toLocaleTimeString();

      return html`
      <div class="agent-item ${statusClass}">
        <div class="agent-header">
          <div class="agent-info">
            <span class="agent-name">${agent.name}</span>
            <span class="agent-type">${agent.agent_type}</span>
          </div>
          <div class="agent-status">
            <span class="status-icon">${statusIcon}</span>
            <span class="status-text">${agent.status}</span>
          </div>
        </div>
        
        <div class="agent-details">
          <div class="detail-row">
            <span class="detail-label">ID:</span>
            <span class="detail-value">${agent.agent_id}</span>
          </div>
          
          <div class="detail-row">
            <span class="detail-label">Uptime:</span>
            <span class="detail-value">${agent.uptime}</span>
          </div>
          
          <div class="detail-row">
            <span class="detail-label">Last Activity:</span>
            <span class="detail-value">${lastActivity}</span>
          </div>
          
          ${agent.error_count && agent.error_count > 0 ? html`
            <div class="detail-row error">
              <span class="detail-label">Errors:</span>
              <span class="detail-value">${agent.error_count}</span>
            </div>
          ` : ''}
        </div>
      </div>
    `;
    }

    private getAgentStatusClass(status: string): string {
      switch (status.toLowerCase()) {
        case 'operational':
          return 'operational';
        case 'degraded':
          return 'degraded';
        case 'down':
          return 'down';
        case 'limited':
          return 'limited';
        default:
          return 'unknown';
      }
    }

    private getAgentStatusIcon(status: string): string {
      switch (status.toLowerCase()) {
        case 'operational':
          return '🟢';
        case 'degraded':
          return '🟡';
        case 'down':
          return '🔴';
        case 'limited':
          return '🟠';
        default:
          return '❓';
      }
    }

    private viewAllAgents(): void {
      // TODO: Implement view all agents modal
      console.log('View all agents clicked');
    }

    static styles = css`
    .agents-card {
      background: rgba(255, 255, 255, 0.1);
      border-radius: 1rem;
      padding: 1.5rem;
      border: 1px solid rgba(255, 255, 255, 0.2);
      backdrop-filter: blur(15px);
      transition: all 0.3s ease;
      position: relative;
      overflow: hidden;
    }

    .agents-card::before {
      content: '';
      position: absolute;
      top: 0;
      left: -100%;
      width: 100%;
      height: 100%;
      background: linear-gradient(90deg, 
        transparent, 
        rgba(255, 255, 255, 0.1), 
        transparent);
      transition: left 0.5s ease;
    }

    .agents-card:hover::before {
      left: 100%;
    }

    .agents-card:hover {
      transform: translateY(-4px) scale(1.02);
      box-shadow: 0 12px 35px rgba(0, 0, 0, 0.3);
      border-color: rgba(255, 255, 255, 0.3);
    }

    .card-header {
      display: flex;
      justify-content: space-between;
      align-items: center;
      margin-bottom: 1.5rem;
    }

    .card-header h3 {
      margin: 0;
      font-size: 1.25rem;
      font-weight: 600;
      color: white;
    }

    .agents-count {
      background: rgba(59, 130, 246, 0.2);
      color: #3b82f6;
      padding: 0.5rem 1rem;
      border-radius: 2rem;
      font-size: 0.875rem;
      font-weight: 500;
      border: 1px solid rgba(59, 130, 246, 0.3);
    }

    .status-summary {
      display: grid;
      grid-template-columns: repeat(2, 1fr);
      gap: 1rem;
      margin-bottom: 1.5rem;
    }

    .status-item {
      display: flex;
      align-items: center;
      gap: 0.5rem;
      padding: 0.75rem;
      border-radius: 0.5rem;
      background: rgba(255, 255, 255, 0.05);
      border: 1px solid rgba(255, 255, 255, 0.1);
    }

    .status-item.operational {
      border-color: rgba(16, 185, 129, 0.3);
      background: rgba(16, 185, 129, 0.1);
    }

    .status-item.degraded {
      border-color: rgba(245, 158, 11, 0.3);
      background: rgba(245, 158, 11, 0.1);
    }

    .status-item.down {
      border-color: rgba(239, 68, 68, 0.3);
      background: rgba(239, 68, 68, 0.1);
    }

    .status-item.limited {
      border-color: rgba(251, 146, 60, 0.3);
      background: rgba(251, 146, 60, 0.1);
    }

    .status-icon {
      font-size: 1.25rem;
    }

    .status-label {
      flex: 1;
      font-size: 0.875rem;
      color: rgba(255, 255, 255, 0.8);
    }

    .status-count {
      font-weight: 600;
      color: white;
      font-size: 1.125rem;
    }

    .agents-list {
      max-height: 300px;
      overflow-y: auto;
      margin-bottom: 1.5rem;
    }

    .agent-item {
      background: rgba(255, 255, 255, 0.05);
      border-radius: 0.5rem;
      padding: 1rem;
      margin-bottom: 0.75rem;
      border: 1px solid rgba(255, 255, 255, 0.1);
      transition: all 0.2s ease;
    }

    .agent-item:hover {
      background: rgba(255, 255, 255, 0.08);
      transform: translateX(4px);
    }

    .agent-item.operational {
      border-color: rgba(16, 185, 129, 0.2);
    }

    .agent-item.degraded {
      border-color: rgba(245, 158, 11, 0.2);
    }

    .agent-item.down {
      border-color: rgba(239, 68, 68, 0.2);
    }

    .agent-item.limited {
      border-color: rgba(251, 146, 60, 0.2);
    }

    .agent-header {
      display: flex;
      justify-content: space-between;
      align-items: center;
      margin-bottom: 0.75rem;
    }

    .agent-info {
      display: flex;
      flex-direction: column;
      gap: 0.25rem;
    }

    .agent-name {
      font-weight: 600;
      color: white;
      font-size: 1rem;
    }

    .agent-type {
      font-size: 0.75rem;
      color: rgba(255, 255, 255, 0.6);
      text-transform: uppercase;
      letter-spacing: 0.05em;
    }

    .agent-status {
      display: flex;
      align-items: center;
      gap: 0.5rem;
    }

    .status-text {
      font-size: 0.875rem;
      font-weight: 500;
      text-transform: capitalize;
    }

    .agent-details {
      display: grid;
      grid-template-columns: repeat(2, 1fr);
      gap: 0.5rem;
    }

    .detail-row {
      display: flex;
      justify-content: space-between;
      align-items: center;
      font-size: 0.875rem;
    }

    .detail-label {
      color: rgba(255, 255, 255, 0.7);
    }

    .detail-value {
      color: white;
      font-weight: 500;
    }

    .detail-row.error .detail-value {
      color: #ef4444;
    }

    .card-footer {
      text-align: center;
    }

    .view-all-btn {
      background: rgba(59, 130, 246, 0.2);
      color: #3b82f6;
      border: 1px solid rgba(59, 130, 246, 0.3);
      padding: 0.75rem 1.5rem;
      border-radius: 0.5rem;
      cursor: pointer;
      font-size: 0.875rem;
      font-weight: 500;
      transition: all 0.2s ease;
    }

    .view-all-btn:hover {
      background: rgba(59, 130, 246, 0.3);
      border-color: rgba(59, 130, 246, 0.4);
      transform: translateY(-1px);
    }

    .loading-placeholder {
      padding: 1rem 0;
    }

    .placeholder-line {
      height: 1rem;
      background: rgba(255, 255, 255, 0.1);
      border-radius: 0.25rem;
      margin-bottom: 0.75rem;
      animation: pulse 1.5s infinite;
    }

    .placeholder-line:nth-child(2) {
      width: 80%;
    }

    .placeholder-line:nth-child(3) {
      width: 60%;
    }

    @keyframes pulse {
      0%, 100% {
        opacity: 1;
      }
      50% {
        opacity: 0.5;
      }
    }

    @media (max-width: 768px) {
      .agents-card {
        padding: 1rem;
      }

      .card-header {
        flex-direction: column;
        gap: 1rem;
        text-align: center;
      }

      .status-summary {
        grid-template-columns: 1fr;
      }

      .agent-details {
        grid-template-columns: 1fr;
      }
    }
  `;
  }

  // Register the component
  customElements.define('agents-status-card', AgentsStatusCard);

  console.log('✅ Agents Status Card component registered successfully');

}).catch(error => {
  console.error('❌ Failed to load Lit 3 for Agents Status Card:', error);

  // Create a fallback component that shows the error
  class AgentsStatusCardError extends HTMLElement {
    connectedCallback() {
      this.innerHTML = `
        <div style="
          padding: 1rem;
          background: rgba(244, 67, 54, 0.1);
          border: 1px solid #f44336;
          border-radius: 0.5rem;
          color: #f44336;
          font-family: 'Segoe UI', Tahoma, Geneva, Verdana, sans-serif;
        ">
          <div style="font-weight: bold; margin-bottom: 0.5rem;">❌ Agents Status Card Failed</div>
          <div style="font-size: 0.9rem;">Error: ${error.message}</div>
          <div style="font-size: 0.8rem; margin-top: 0.5rem; opacity: 0.8;">
            Check console for more details
          </div>
        </div>
      `;
    }
  }

  customElements.define('agents-status-card', AgentsStatusCardError);
});<|MERGE_RESOLUTION|>--- conflicted
+++ resolved
@@ -1,8 +1,4 @@
-<<<<<<< HEAD
-import { litLoader, getLit } from '../lib/lit-loader.js';
-=======
 import { LitElement, html, css } from 'lit';
->>>>>>> 82ce446e
 
 // Type declarations for Lit 3
 declare global {
@@ -22,24 +18,21 @@
   error_count?: number;
 }
 
-// Wait for Lit to be loaded, then define the component
-getLit().then(async ({ LitElement, html, css }) => {
-
-  export class AgentsStatusCard extends LitElement {
-    static properties = {
-      agents: { type: Array }
-    };
-
-    private agents: Agent[] = [];
-
-    constructor() {
-      super();
-      this.agents = [];
-    }
-
-    render() {
-      if (!this.agents || this.agents.length === 0) {
-        return html`
+export class AgentsStatusCard extends LitElement {
+  static properties = {
+    agents: { type: Array }
+  };
+
+  private agents: Agent[] = [];
+
+  constructor() {
+    super();
+    this.agents = [];
+  }
+
+  render() {
+    if (!this.agents || this.agents.length === 0) {
+      return html`
         <div class="agents-card loading">
           <div class="card-header">
             <h3>🤖 Agents Status</h3>
@@ -54,13 +47,13 @@
           </div>
         </div>
       `;
-      }
-
-      const statusCounts = this.getStatusCounts();
-      const operationalCount = statusCounts.operational || 0;
-      const totalCount = this.agents.length;
-
-      return html`
+    }
+
+    const statusCounts = this.getStatusCounts();
+    const operationalCount = statusCounts.operational || 0;
+    const totalCount = this.agents.length;
+
+    return html`
       <div class="agents-card">
         <div class="card-header">
           <h3>🤖 Agents Status</h3>
@@ -108,25 +101,25 @@
         </div>
       </div>
     `;
-    }
-
-    private getStatusCounts(): Record<string, number> {
-      const counts: Record<string, number> = {};
-
-      this.agents.forEach(agent => {
-        const status = agent.status.toLowerCase();
-        counts[status] = (counts[status] || 0) + 1;
-      });
-
-      return counts;
-    }
-
-    private renderAgentItem(agent: Agent): any {
-      const statusClass = this.getAgentStatusClass(agent.status);
-      const statusIcon = this.getAgentStatusIcon(agent.status);
-      const lastActivity = new Date(agent.last_activity).toLocaleTimeString();
-
-      return html`
+  }
+
+  private getStatusCounts(): Record<string, number> {
+    const counts: Record<string, number> = {};
+    
+    this.agents.forEach(agent => {
+      const status = agent.status.toLowerCase();
+      counts[status] = (counts[status] || 0) + 1;
+    });
+    
+    return counts;
+  }
+
+  private renderAgentItem(agent: Agent): any {
+    const statusClass = this.getAgentStatusClass(agent.status);
+    const statusIcon = this.getAgentStatusIcon(agent.status);
+    const lastActivity = new Date(agent.last_activity).toLocaleTimeString();
+
+    return html`
       <div class="agent-item ${statusClass}">
         <div class="agent-header">
           <div class="agent-info">
@@ -164,44 +157,44 @@
         </div>
       </div>
     `;
-    }
-
-    private getAgentStatusClass(status: string): string {
-      switch (status.toLowerCase()) {
-        case 'operational':
-          return 'operational';
-        case 'degraded':
-          return 'degraded';
-        case 'down':
-          return 'down';
-        case 'limited':
-          return 'limited';
-        default:
-          return 'unknown';
-      }
-    }
-
-    private getAgentStatusIcon(status: string): string {
-      switch (status.toLowerCase()) {
-        case 'operational':
-          return '🟢';
-        case 'degraded':
-          return '🟡';
-        case 'down':
-          return '🔴';
-        case 'limited':
-          return '🟠';
-        default:
-          return '❓';
-      }
-    }
-
-    private viewAllAgents(): void {
-      // TODO: Implement view all agents modal
-      console.log('View all agents clicked');
-    }
-
-    static styles = css`
+  }
+
+  private getAgentStatusClass(status: string): string {
+    switch (status.toLowerCase()) {
+      case 'operational':
+        return 'operational';
+      case 'degraded':
+        return 'degraded';
+      case 'down':
+        return 'down';
+      case 'limited':
+        return 'limited';
+      default:
+        return 'unknown';
+    }
+  }
+
+  private getAgentStatusIcon(status: string): string {
+    switch (status.toLowerCase()) {
+      case 'operational':
+        return '🟢';
+      case 'degraded':
+        return '🟡';
+      case 'down':
+        return '🔴';
+      case 'limited':
+        return '🟠';
+      default:
+        return '❓';
+    }
+  }
+
+  private viewAllAgents(): void {
+    // TODO: Implement view all agents modal
+    console.log('View all agents clicked');
+  }
+
+  static styles = css`
     .agents-card {
       background: rgba(255, 255, 255, 0.1);
       border-radius: 1rem;
@@ -485,37 +478,6 @@
       }
     }
   `;
-  }
-
-  // Register the component
-  customElements.define('agents-status-card', AgentsStatusCard);
-
-  console.log('✅ Agents Status Card component registered successfully');
-
-}).catch(error => {
-  console.error('❌ Failed to load Lit 3 for Agents Status Card:', error);
-
-  // Create a fallback component that shows the error
-  class AgentsStatusCardError extends HTMLElement {
-    connectedCallback() {
-      this.innerHTML = `
-        <div style="
-          padding: 1rem;
-          background: rgba(244, 67, 54, 0.1);
-          border: 1px solid #f44336;
-          border-radius: 0.5rem;
-          color: #f44336;
-          font-family: 'Segoe UI', Tahoma, Geneva, Verdana, sans-serif;
-        ">
-          <div style="font-weight: bold; margin-bottom: 0.5rem;">❌ Agents Status Card Failed</div>
-          <div style="font-size: 0.9rem;">Error: ${error.message}</div>
-          <div style="font-size: 0.8rem; margin-top: 0.5rem; opacity: 0.8;">
-            Check console for more details
-          </div>
-        </div>
-      `;
-    }
-  }
-
-  customElements.define('agents-status-card', AgentsStatusCardError);
-});+}
+
+customElements.define('agents-status-card', AgentsStatusCard);