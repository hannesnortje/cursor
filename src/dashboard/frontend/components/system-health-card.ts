<<<<<<< HEAD
import { litLoader, getLit } from '../lib/lit-loader.js';
=======
import { LitElement, html, css } from 'lit';
>>>>>>> 82ce446e

// Type declarations for Lit 3
declare global {
  interface HTMLElementTagNameMap {
    'system-health-card': SystemHealthCard;
  }
}

interface SystemHealth {
  overall_status: string;
  timestamp: string;
  uptime: string;
  memory_usage: number;
  cpu_usage: number;
  disk_usage: number;
  active_connections: number;
  errors_count: number;
  warnings_count: number;
}

// Wait for Lit to be loaded, then define the componentngetLit().then(async ({ LitElement, html, css }) => {nnexport class SystemHealthCard extends LitElement {
  static properties = {
    systemHealth: { type: Object }
  };

  private systemHealth: SystemHealth | null = null;

  constructor() {
    super();
    this.systemHealth = null;
  }

  render() {
    if (!this.systemHealth) {
      return html`
        <div class="health-card loading">
          <div class="card-header">
            <h3>🏥 System Health</h3>
            <div class="status-badge loading">Loading...</div>
          </div>
          <div class="card-content">
            <div class="loading-placeholder">
              <div class="placeholder-line"></div>
              <div class="placeholder-line"></div>
              <div class="placeholder-line"></div>
            </div>
          </div>
        </div>
      `;
    }

    const statusClass = this.getStatusClass(this.systemHealth.overall_status);
    const statusIcon = this.getStatusIcon(this.systemHealth.overall_status);

    return html`
      <div class="health-card ${statusClass}">
        <div class="card-header">
          <h3>🏥 System Health</h3>
          <div class="status-badge ${statusClass}">
            ${statusIcon} ${this.systemHealth.overall_status}
          </div>
        </div>
        
        <div class="card-content">
          <div class="health-metrics">
            <div class="metric-row">
              <span class="metric-label">🕒 Uptime:</span>
              <span class="metric-value">${this.systemHealth.uptime}</span>
            </div>
            
            <div class="metric-row">
              <span class="metric-label">💾 Memory:</span>
              <span class="metric-value ${this.getUsageClass(this.systemHealth.memory_usage)}">
                ${this.systemHealth.memory_usage.toFixed(1)}%
              </span>
            </div>
            
            <div class="metric-row">
              <span class="metric-label">🖥️ CPU:</span>
              <span class="metric-value ${this.getUsageClass(this.systemHealth.cpu_usage)}">
                ${this.systemHealth.cpu_usage.toFixed(1)}%
              </span>
            </div>
            
            <div class="metric-row">
              <span class="metric-label">💿 Disk:</span>
              <span class="metric-value ${this.getUsageClass(this.systemHealth.disk_usage)}">
                ${this.systemHealth.disk_usage.toFixed(1)}%
              </span>
            </div>
            
            <div class="metric-row">
              <span class="metric-label">🔗 Connections:</span>
              <span class="metric-value">${this.systemHealth.active_connections}</span>
            </div>
          </div>
          
          <div class="health-alerts">
            ${this.systemHealth.errors_count > 0 ? html`
              <div class="alert error">
                ❌ ${this.systemHealth.errors_count} Error${this.systemHealth.errors_count > 1 ? 's' : ''}
              </div>
            ` : ''}
            
            ${this.systemHealth.warnings_count > 0 ? html`
              <div class="alert warning">
                ⚠️ ${this.systemHealth.warnings_count} Warning${this.systemHealth.warnings_count > 1 ? 's' : ''}
              </div>
            ` : ''}
            
            ${this.systemHealth.errors_count === 0 && this.systemHealth.warnings_count === 0 ? html`
              <div class="alert success">
                ✅ All systems operational
              </div>
            ` : ''}
          </div>
          
          <div class="last-updated">
            Last updated: ${new Date(this.systemHealth.timestamp).toLocaleTimeString()}
          </div>
        </div>
      </div>
    `;
  }

  private getStatusClass(status: string): string {
    switch (status.toLowerCase()) {
      case 'operational':
        return 'operational';
      case 'degraded':
        return 'degraded';
      case 'down':
        return 'down';
      default:
        return 'unknown';
    }
  }

  private getStatusIcon(status: string): string {
    switch (status.toLowerCase()) {
      case 'operational':
        return '🟢';
      case 'degraded':
        return '🟡';
      case 'down':
        return '🔴';
      default:
        return '❓';
    }
  }

  private getUsageClass(usage: number): string {
    if (usage < 50) return 'low';
    if (usage < 80) return 'medium';
    return 'high';
  }

  static styles = css`
    .health-card {
      background: rgba(255, 255, 255, 0.1);
      border-radius: 1rem;
      padding: 1.5rem;
      border: 1px solid rgba(255, 255, 255, 0.2);
      backdrop-filter: blur(15px);
      transition: all 0.3s ease;
      position: relative;
      overflow: hidden;
    }

    .health-card::before {
      content: '';
      position: absolute;
      top: 0;
      left: -100%;
      width: 100%;
      height: 100%;
      background: linear-gradient(90deg, 
        transparent, 
        rgba(255, 255, 255, 0.1), 
        transparent);
      transition: left 0.5s ease;
    }

    .health-card:hover::before {
      left: 100%;
    }

    .health-card:hover {
      transform: translateY(-4px) scale(1.02);
      box-shadow: 0 12px 35px rgba(0, 0, 0, 0.3);
      border-color: rgba(255, 255, 255, 0.3);
    }

    .health-card.operational {
      border-color: rgba(16, 185, 129, 0.3);
      background: rgba(16, 185, 129, 0.05);
    }

    .health-card.degraded {
      border-color: rgba(245, 158, 11, 0.3);
      background: rgba(245, 158, 11, 0.05);
    }

    .health-card.down {
      border-color: rgba(239, 68, 68, 0.3);
      background: rgba(239, 68, 68, 0.05);
    }

    .health-card.loading {
      border-color: rgba(107, 114, 128, 0.3);
      background: rgba(107, 114, 128, 0.05);
    }

    .card-header {
      display: flex;
      justify-content: space-between;
      align-items: center;
      margin-bottom: 1.5rem;
    }

    .card-header h3 {
      margin: 0;
      font-size: 1.25rem;
      font-weight: 600;
      color: white;
    }

    .status-badge {
      padding: 0.5rem 1rem;
      border-radius: 2rem;
      font-size: 0.875rem;
      font-weight: 500;
      text-transform: capitalize;
    }

    .status-badge.operational {
      background: rgba(16, 185, 129, 0.2);
      color: #10b981;
      border: 1px solid rgba(16, 185, 129, 0.3);
    }

    .status-badge.degraded {
      background: rgba(245, 158, 11, 0.2);
      color: #f59e0b;
      border: 1px solid rgba(245, 158, 11, 0.3);
    }

    .status-badge.down {
      background: rgba(239, 68, 68, 0.2);
      color: #ef4444;
      border: 1px solid rgba(239, 68, 68, 0.3);
    }

    .status-badge.loading {
      background: rgba(107, 114, 128, 0.2);
      color: #6b7280;
      border: 1px solid rgba(107, 114, 128, 0.3);
    }

    .health-metrics {
      margin-bottom: 1.5rem;
    }

    .metric-row {
      display: flex;
      justify-content: space-between;
      align-items: center;
      padding: 0.75rem 0;
      border-bottom: 1px solid rgba(255, 255, 255, 0.1);
    }

    .metric-row:last-child {
      border-bottom: none;
    }

    .metric-label {
      font-weight: 500;
      color: rgba(255, 255, 255, 0.8);
    }

    .metric-value {
      font-weight: 600;
      color: white;
    }

    .metric-value.low {
      color: #10b981;
    }

    .metric-value.medium {
      color: #f59e0b;
    }

    .metric-value.high {
      color: #ef4444;
    }

    .health-alerts {
      margin-bottom: 1rem;
    }

    .alert {
      padding: 0.75rem;
      border-radius: 0.5rem;
      margin-bottom: 0.5rem;
      font-size: 0.875rem;
      font-weight: 500;
    }

    .alert.error {
      background: rgba(239, 68, 68, 0.2);
      color: #ef4444;
      border: 1px solid rgba(239, 68, 68, 0.3);
    }

    .alert.warning {
      background: rgba(245, 158, 11, 0.2);
      color: #f59e0b;
      border: 1px solid rgba(245, 158, 11, 0.3);
    }

    .alert.success {
      background: rgba(16, 185, 129, 0.2);
      color: #10b981;
      border: 1px solid rgba(16, 185, 129, 0.3);
    }

    .last-updated {
      font-size: 0.75rem;
      color: rgba(255, 255, 255, 0.6);
      text-align: center;
      padding-top: 1rem;
      border-top: 1px solid rgba(255, 255, 255, 0.1);
    }

    .loading-placeholder {
      padding: 1rem 0;
    }

    .placeholder-line {
      height: 1rem;
      background: rgba(255, 255, 255, 0.1);
      border-radius: 0.25rem;
      margin-bottom: 0.75rem;
      animation: pulse 1.5s infinite;
    }

    .placeholder-line:nth-child(2) {
      width: 80%;
    }

    .placeholder-line:nth-child(3) {
      width: 60%;
    }

    @keyframes pulse {
      0%, 100% {
        opacity: 1;
      }
      50% {
        opacity: 0.5;
      }
    }

    @media (max-width: 768px) {
      .health-card {
        padding: 1rem;
      }

      .card-header {
        flex-direction: column;
        gap: 1rem;
        text-align: center;
      }

      .metric-row {
        flex-direction: column;
        gap: 0.5rem;
        text-align: center;
      }
    }
  `;
}

// Register the component
customElements.define('system-health-card', SystemHealthCard);

console.log('✅ System Health Card component registered successfully');

}).catch(error => {
  console.error('❌ Failed to load Lit 3 for System Health Card:', error);
  
  // Create a fallback component that shows the error
  class SystemHealthCardError extends HTMLElement {
    connectedCallback() {
      this.innerHTML = `
        <div style="
          padding: 1rem;
          background: rgba(244, 67, 54, 0.1);
          border: 1px solid #f44336;
          border-radius: 0.5rem;
          color: #f44336;
          font-family: 'Segoe UI', Tahoma, Geneva, Verdana, sans-serif;
          text-align: center;
        ">
          <div style="font-weight: bold; margin-bottom: 0.5rem;">❌ System Health Card Failed</div>
          <div style="font-size: 0.9rem;">Error: ${error.message}</div>
          <div style="font-size: 0.8rem; margin-top: 0.5rem; opacity: 0.8;">
            Check console for more details
          </div>
        </div>
      `;
    }
  }
  
  customElements.define('system-health-card', SystemHealthCardError);
});<|MERGE_RESOLUTION|>--- conflicted
+++ resolved
@@ -1,8 +1,4 @@
-<<<<<<< HEAD
-import { litLoader, getLit } from '../lib/lit-loader.js';
-=======
 import { LitElement, html, css } from 'lit';
->>>>>>> 82ce446e
 
 // Type declarations for Lit 3
 declare global {
@@ -23,7 +19,7 @@
   warnings_count: number;
 }
 
-// Wait for Lit to be loaded, then define the componentngetLit().then(async ({ LitElement, html, css }) => {nnexport class SystemHealthCard extends LitElement {
+export class SystemHealthCard extends LitElement {
   static properties = {
     systemHealth: { type: Object }
   };
@@ -387,36 +383,4 @@
   `;
 }
 
-// Register the component
-customElements.define('system-health-card', SystemHealthCard);
-
-console.log('✅ System Health Card component registered successfully');
-
-}).catch(error => {
-  console.error('❌ Failed to load Lit 3 for System Health Card:', error);
-  
-  // Create a fallback component that shows the error
-  class SystemHealthCardError extends HTMLElement {
-    connectedCallback() {
-      this.innerHTML = `
-        <div style="
-          padding: 1rem;
-          background: rgba(244, 67, 54, 0.1);
-          border: 1px solid #f44336;
-          border-radius: 0.5rem;
-          color: #f44336;
-          font-family: 'Segoe UI', Tahoma, Geneva, Verdana, sans-serif;
-          text-align: center;
-        ">
-          <div style="font-weight: bold; margin-bottom: 0.5rem;">❌ System Health Card Failed</div>
-          <div style="font-size: 0.9rem;">Error: ${error.message}</div>
-          <div style="font-size: 0.8rem; margin-top: 0.5rem; opacity: 0.8;">
-            Check console for more details
-          </div>
-        </div>
-      `;
-    }
-  }
-  
-  customElements.define('system-health-card', SystemHealthCardError);
-});+customElements.define('system-health-card', SystemHealthCard);